--- conflicted
+++ resolved
@@ -20,14 +20,8 @@
     y = np.linspace(16.,128.,rows)
 
     xm,ym = np.meshgrid(x,y)
-
-<<<<<<< HEAD
     u = np.ones_like(xm.T) + np.linspace(0.0,7.0,rows)
     v = np.zeros_like(ym.T) + np.linspace(0.0,1.0,rows) + np.random.rand(cols,1)-.5
-=======
-    u = np.ones_like(xm.T) + np.linspace(7.0,0.0,rows) # high velocity at the top (0,0 is top right)
-    v = np.zeros_like(ym.T) + np.random.rand(cols,1)-.5
->>>>>>> 3e93110e
 
     u = u[:,:,np.newaxis]
     v = v[:,:,np.newaxis]
