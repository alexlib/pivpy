# -*- coding: utf-8 -*-

"""
Contains functions for reading flow fields in various formats
"""

import numpy as np
import xarray as xr
from glob import glob
import os
from pivpy.pivpy import VectorField

def get_units(fname, path='.'):
    """ given a .vec file this will return the names 
    of length and velocity units 
    fallback option is all None
    """

    lUnits, velUnits, tUnits = None, None, None

    fname = os.path.join(os.path.abspath(path),fname) # just make a full path name 
    # new way of opening and closing the file
    with open(fname) as f:
        header = f.readline()
    

    ind2= header.find('VARIABLES=')
    print(ind2)

    if ind2 > 0: # only if there is a valid header

        ind3 = header.find('"X',ind2)
        ind4 = header.find('"',ind3+1)
        header[ind3:ind4+1]
        lUnits = header[ind3+3:ind4]

        ind3 = header.find('"U',ind2)
        ind4 = header.find('"',ind3+1)
        header[ind3:ind4+1]
        velUnits = header[ind3+3:ind4]

        if velUnits == 'pixel':
            tUnits = 'dt'
        else:
            tUnits = velUnits.split('/')[1]

        # fallback if nothing is read properly
        if lUnits is None:
            lUnits = 'mm'
        if velUnits is None:
            velUnits = 'm/s'
        if tUnits is None:
            tUnits = 's'
    
    return lUnits, velUnits, tUnits


def get_dt(fname,path='.'):
    """given a .vec file this will return the delta t 
    from the file in micro seconds"""
    # os.chdir(path) BUG
    fname = os.path.join(os.path.abspath(path),fname) # just make a full path name 
    # new way of opening and closing the file
    with open(fname) as f:
        header = f.readline()
        
    ind1 = header.find('MicrosecondsPerDeltaT')
    dt = float(header[ind1:].split('"')[1])
    return dt

def load_directory(directory):
    """ 
    load_directory (path)

    Loads all the .VEC files in the directory into a single
    xarray dataset with variables and units added as attributes

    Input: 
        directory : path to the directory with .vec files

    Output:
        data : xarray DataSet with dimensions: x,y,t and 
               data arrays of u,v,
               attributes of variables and units


    See more: loadvec
    """
    files  = glob(os.path.join(directory,'*.vec'))
    variables, units, rows, cols = parse_header(files[0])
    
    data = []
    for f in files:
        data.append(loadvec(f,rows,cols,variables,units))
           
    
    combined = xr.concat(data, dim='t')
    combined.attrs['variables'] = variables
    combined.attrs['units'] = units
    return combined

def parse_header(filename):
    """ 
    parse_header ( filename )
    Parses header of the file (.vec) to get the variables (typically X,Y,U,V)
    and units (can be m,mm, pix/dt or mm/sec, etc.), and the size of the dataset
    by the number of rows and columns.
    Input:
        filename : complete path of the file to read
    Returns:
        variables : list of strings
        units : list of strings
        rows : number of rows of the dataset
        cols : number of columns of the dataset 
    """
    with open(filename) as fid:
        header = fid.readline()

    header_list = header.replace(',',' ').replace('=',' ').replace('"',' ').split()
    
    variables = header_list[3:12][::2]
    units = header_list[4:12][::2]
    rows = int(header_list[-5])
    cols = int(header_list[-3])
    
    
    return (variables, units, rows, cols)
    
        

<<<<<<< HEAD
def loadvec(filename, rows=None, cols=None, variables=None, units=None):
=======
def loadvec(filename,rows=None, cols=None, dt=None, 
                        l_units=None,vel_units=None, t_units=None):
>>>>>>> 584099e2
    """
        loadvec(filename,rows=rows,cols=cols)
        Loads the VEC file (TECPLOT format by TSI Inc.) and OpenPIV format
        Arguments:
            filename : file name, expected to have a header and 5 columns
            rows, cols : number of rows and columns of a vector field,
            if None, None, then parse_header is called to infer the number
            written in the header
        Output:
            data is a xAarray Dataset, see xarray for help 
    """
    if rows is None or cols is None:
<<<<<<< HEAD
        variables,units,rows,cols = parse_header(filename)

    d = np.loadtxt(filename,skiprows=1,delimiter=',',usecols=(0,1,2,3,4)).reshape(rows,cols,5)
    
    u = xr.DataArray(d[:,:,2],dims=('x','y'),coords={'x':d[:,:,0][0,:],'y':d[:,:,1][:,0]})
    v = xr.DataArray(d[:,:,3],dims=('x','y'),coords={'x':d[:,:,0][0,:],'y':d[:,:,1][:,0]})
    cnc = xr.DataArray(d[:,:,4],dims=('x','y'),coords={'x':d[:,:,0][0,:],'y':d[:,:,1][:,0]})
    data = xr.Dataset({'u': u, 'v': v,'cnc':cnc})


    if variables is not None:
        data.attrs['variables'] = variables
        data.attrs['units'] = units  
=======
        _,_,rows,cols = parse_header(filename)

    if dt is None:
        dt = get_dt(filename)
    
    data = np.loadtxt(filename,skiprows=1,delimiter=',',
                    usecols=(0,1,2,3,4)).reshape(rows,cols,5)

    if l_units is None and vel_units is None and t_units is None:
        l_units, vel_units, t_units = get_units(filename)
    

    _u = xr.DataArray(data[:,:,2],dims=('x','y'),coords={'x':data[:,:,0][0,:],'y':data[:,:,1][:,0]})
    _v = xr.DataArray(data[:,:,3],dims=('x','y'),coords={'x':data[:,:,0][0,:],'y':data[:,:,1][:,0]})
    _chc = xr.DataArray(data[:,:,4],dims=('x','y'),coords={'x':data[:,:,0][0,:],'y':data[:,:,1][:,0]})
    _field = xr.Dataset({'u': _u, 'v': _v,'chc':_chc})
    _field.attrs = {'dt':dt, 'l_units':l_units,'t_units':t_units,
                    'rows':rows,'cols':cols,'vel_units':vel_units}

>>>>>>> 584099e2
    
    return _field
    
    
    

<|MERGE_RESOLUTION|>--- conflicted
+++ resolved
@@ -128,12 +128,7 @@
     
         
 
-<<<<<<< HEAD
-def loadvec(filename, rows=None, cols=None, variables=None, units=None):
-=======
-def loadvec(filename,rows=None, cols=None, dt=None, 
-                        l_units=None,vel_units=None, t_units=None):
->>>>>>> 584099e2
+def loadvec(filename, rows=None, cols=None, variables=None, units=None, dt=None):
     """
         loadvec(filename,rows=rows,cols=cols)
         Loads the VEC file (TECPLOT format by TSI Inc.) and OpenPIV format
@@ -146,8 +141,10 @@
             data is a xAarray Dataset, see xarray for help 
     """
     if rows is None or cols is None:
-<<<<<<< HEAD
         variables,units,rows,cols = parse_header(filename)
+
+    if dt is None:
+        dt = get_dt(filename)
 
     d = np.loadtxt(filename,skiprows=1,delimiter=',',usecols=(0,1,2,3,4)).reshape(rows,cols,5)
     
@@ -157,32 +154,12 @@
     data = xr.Dataset({'u': u, 'v': v,'cnc':cnc})
 
 
-    if variables is not None:
+    if variables is not None or units is None:
         data.attrs['variables'] = variables
         data.attrs['units'] = units  
-=======
-        _,_,rows,cols = parse_header(filename)
-
-    if dt is None:
-        dt = get_dt(filename)
+        data.attrs['dt'] = dt
     
-    data = np.loadtxt(filename,skiprows=1,delimiter=',',
-                    usecols=(0,1,2,3,4)).reshape(rows,cols,5)
-
-    if l_units is None and vel_units is None and t_units is None:
-        l_units, vel_units, t_units = get_units(filename)
-    
-
-    _u = xr.DataArray(data[:,:,2],dims=('x','y'),coords={'x':data[:,:,0][0,:],'y':data[:,:,1][:,0]})
-    _v = xr.DataArray(data[:,:,3],dims=('x','y'),coords={'x':data[:,:,0][0,:],'y':data[:,:,1][:,0]})
-    _chc = xr.DataArray(data[:,:,4],dims=('x','y'),coords={'x':data[:,:,0][0,:],'y':data[:,:,1][:,0]})
-    _field = xr.Dataset({'u': _u, 'v': _v,'chc':_chc})
-    _field.attrs = {'dt':dt, 'l_units':l_units,'t_units':t_units,
-                    'rows':rows,'cols':cols,'vel_units':vel_units}
-
->>>>>>> 584099e2
-    
-    return _field
+    return data
     
     
     
