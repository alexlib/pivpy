--- conflicted
+++ resolved
@@ -257,7 +257,7 @@
     tUnits = velUnits.split('/')[1] # make it 's' or 'dt'
     
     return lUnits, velUnits, tUnits
-<<<<<<< HEAD
+
 
 def ReadDavis(path, frame=1):
     """
@@ -356,5 +356,4 @@
     data.attrs['files'] = filename
     
     return data
-=======
->>>>>>> b595781a
+
